package analysis.domain.powerset

import analysis.domain.{XPathDomain, XMLDomain}
import xml._

/** Just a wrapper for the type aliases */
object PowersetXMLDomain {
  type N = Option[Set[XMLNode]] // None represents the infinite set, Some represents finite sets
  type L = Option[Set[List[XMLNode]]]

  /** This is the actual (partial) domain implementation */
  trait D[V] extends XMLDomain[N, L, V] {
    val xpathDom: XPathDomain[V, N, L]

    override def top: N = None
    override def bottom: N = BOT

    protected val BOT: N = Some(Set())

    override def topList: L = None
    override def bottomList: L = BOT_LIST

    protected val BOT_LIST: L = Some(Set())

    override def join(n1: N, n2: N): N = (n1, n2) match {
      case (None, _) => None
      case (_, None) => None
      case (Some(s1), Some(s2)) => Some(s1.union(s2))
    }

    override def meet(n1: N, n2: N): N = (n1, n2) match {
      case (None, _) => n2
      case (_, None) => n1
      case (Some(s1), Some(s2)) => Some(s1.intersect(s2))
    }*/

<<<<<<< HEAD
    override def compare(n1: N, n2: N): LatticeOrdering = (n1, n2) match {
      case (None, None) => Equal
      case (None, _) => Greater
      case (_, None) => Less
      case (Some(s1), Some(s2)) => (s1.subsetOf(s2), s2.subsetOf(s1)) match {
        case (true, true) => Equal
        case (true, false) => Less
        case (false, true) => Greater
        case (false, false) => Incomparable
      }
=======
    override def lessThanOrEqual(n1: N, n2: N): Boolean = (n1, n2) match {
      case (_, None) => true
      case (None, Some(_)) => false
      case (Some(s1), Some(s2)) => s1.subsetOf(s2)
>>>>>>> e08c1c3b
    }

    override def lessThanOrEqualList(l1: L, l2: L): Boolean = (l1, l2) match {
      case (_, None) => true
      case (None, Some(_)) => false
      case (Some(s1), Some(s2)) => s1.subsetOf(s2)
    }

    override def joinList(l1: L, l2: L): L = (l1, l2) match {
      case (None, _) => None
      case (_, None) => None
      case (Some(s1), Some(s2)) => Some(s1.union(s2))
    }

    def createElement(name: String, attributes: L, children: L): N = (attributes, children) match {
      case (None, _) => None
      case (_, None) => None
      case (Some(s1), Some(s2)) => Some(s1.cross(s2).map {
        case (attr, chld) => XMLElement(name,
          attr.map(a => a.asInstanceOf[XMLAttribute].copy),
          chld.map(c => c.copy))
      }.toSet)
    }

    override def createEmptyList(): L = Some(Set(Nil))

    override def createSingletonList(node: N): L = node.map(_.map(n => List(n)))

    override def getRoot(node: N): N = node match {
      case None => None // infinite set of all possible roots (in this domain we can't express that it must be a root node)
      case Some(s) => Some(s.map(n => n.root))
    }

    override def getAttributes(node: N): L = node.map(_.map {
      case XMLElement(_, attr, _, _) => attr.toList
      case _ => Nil // NOTE: other node types have no attributes, but this must NOT evaluate to BOTTOM
    })

    override def getChildren(node: PowersetXMLDomain.N): L = node.map(_.map {
      case XMLRoot(elem) => List(elem)
      case XMLElement(_, _, children, _) => children.toList
      case _ => Nil // NOTE: other node types have no children, but this must NOT evaluate to BOTTOM
    })

    def getParent(node: N): N = node match {
      case None => None
      case Some(s) => Some(s.map(n => n.parent))
    }

    override def concatLists(list1: L, list2: L): L = (list1, list2) match {
      case (BOT_LIST, _) => BOT_LIST
      case (_, BOT_LIST) => BOT_LIST
      case (Some(l1), Some(l2)) => Some(l1.cross(l2).map {
        case (ll1, ll2) => ll1 ++ ll2
      }.toSet)
      case _ => None // at least one operand is TOP and the other is not BOTTOM
    }

    override def partitionAttributes(list: L): (L, L) = list match {
      case None => (None, None) // don't know anything about attributes or other nodes
      case Some(s) => val (attr, children) = s.map { l =>
        val resultAttributes = l.takeWhile(n => n.isInstanceOf[XMLAttribute])
        val resultChildren = l.filter(n => !n.isInstanceOf[XMLAttribute])
        (resultAttributes, resultChildren)
      }.unzip
      (Some(attr), Some(children))
    }

    override def wrapInRoot(list: L): N = list match {
      case None => None
      case Some(s) => Some(
        s.filter {
          case List(e: XMLElement) => true
          case l => println(f"[WARNING] Failed to wrap nodes in root: $l"); false
          // NOTE: Lists with more than one node or a non-element node are evaluated to bottom implicitly
        }.map {
          case List(e: XMLElement) => XMLRoot(e)
        }
      )
    }

    override def copyToOutput(list: L): L = list.map(_.map(_.map {
      case XMLRoot(elem) => elem.copy // "a root node is copied by copying its children" according to spec
      case node => node.copy
    }))

    override def getNodeListSize(list: L): V = list match {
      case None => xpathDom.topNumber
      case Some(s) => xpathDom.join(s.map(l => xpathDom.liftNumber(l.size)).toList)
    }

    override def getStringValue(node: N): V = node match {
      case None => xpathDom.topString
      case Some(s) => xpathDom.join(s.map(n => xpathDom.liftLiteral(n.stringValue)).toList)
    }

    override def isRoot(node: N): (N, N) = node match {
      case None => (None, None)
      case Some(s) =>
        val (yes, no) = s.partition(_.isInstanceOf[XMLRoot])
        (Some(yes), Some(no))
    }

    override def isElement(node: N): (N, N) = node match {
      case None => (None, None)
      case Some(s) =>
        val (yes, no) = s.partition(_.isInstanceOf[XMLElement])
        (Some(yes), Some(no))
    }

    override def isTextNode(node: N): (N, N) = node match {
      case None => (None, None)
      case Some(s) =>
        val (yes, no) = s.partition(_.isInstanceOf[XMLTextNode])
        (Some(yes), Some(no))
    }

    override def isComment(node: N): (N, N) = node match {
      case None => (None, None)
      case Some(s) =>
        val (yes, no) = s.partition(_.isInstanceOf[XMLComment])
        (Some(yes), Some(no))
    }

    override def isAttribute(node: N): (N, N) = node match {
      case None => (None, None)
      case Some(s) =>
        val (yes, no) = s.partition(_.isInstanceOf[XMLAttribute])
        (Some(yes), Some(no))
    }

    // first result is a node of which we KNOW that it matches
    // second result is a node of which we KNOW that it won't match
    override def hasName(node: N, name: String): (N, N) = node match {
      case None => (None, None)
      case Some(s) =>
        // nodes that can't have a name are evaluated to bottom implicitly, i.e. they won't appear in the output at all
        val yes = s.filter {
          case XMLElement(elementName, _, _, _) => elementName == name
          case XMLAttribute(attributeName, _, _) => attributeName == name
          case _ => false
        }
        val no = s.filter {
        case XMLElement(elementName, _, _, _) => elementName != name
        case XMLAttribute(attributeName, _, _) => attributeName != name
        case _ => false
        }
        (Some(yes), Some(no))
    }

    override def hasParent(node: N, parent: N): (N, N) = (node, parent) match {
      case (BOT, _) => (BOT, BOT)
      case (_, BOT) => (BOT, node) // parent is BOTTOM -> can't match
      case (None, _) => (None, None) // don't know anything about the node
      case (Some(_), None) => (node, node) // parent is TOP -> don't know anything
      case ((Some(nodes), Some(parents))) =>
        val yes = nodes.filter(n => parents.contains(n.parent))
        val no = nodes.filter(n => !parents.contains(n.parent))
        (Some(yes), Some(no))
    }

    // return empty string if node has no name
    override def getNodeName(node: N): V = node match {
      case None => xpathDom.topString
      case Some(s) => xpathDom.join(s.map {
        case XMLElement(nodeName, _, _, _) => xpathDom.liftLiteral(nodeName)
        case XMLAttribute(nodeName, _, _) => xpathDom.liftLiteral(nodeName)
        case _ => xpathDom.liftLiteral("")
      }.toList)
    }

    override def getConcatenatedTextNodeValues(list: L): V = list match {
      case None => xpathDom.topString
      case Some(s) => xpathDom.join(s.map { l =>
        xpathDom.liftLiteral(l.collect { case n: XMLTextNode => n.value }.mkString(""))
      }.toList)
    }

    override def filter(list: L, predicate: N => (N, N)): L = list match {
      case None => None
      case Some(s) => Some(s.map(_.filter { n =>
        val node: N = Some(Set(n))
        val (resultTrue, _) = predicate(node)
        // TODO: this could be made more abstract using compare operations (e.g. assert that resultTrue <= node)
        assert(resultTrue.isDefined)
        resultTrue.get.toList match {
          case Nil => false // list without elements -> element was filtered out
          case first :: Nil => true // list with one element -> element was not filtered out
          case _ =>
            // list with more than one element -> this should not happen in this domain
            throw new AssertionError("Filter predicate returned node with more than one possibility.")
        }
      }))
    }

    override def flatMapWithIndex(list: L, f: (N, V) => L): L = list match {
      case None => None
      case Some(s) => joinList(s.map { l =>
        val mapped = l.zipWithIndex.map { case (n, i) => f(Some(Set(n)), xpathDom.liftNumber(i)) }
        val flattened = mapped.foldLeft(createEmptyList())((acc, next) => concatLists(acc, next))
        flattened
      }.toList)
    }
  }
}<|MERGE_RESOLUTION|>--- conflicted
+++ resolved
@@ -32,25 +32,12 @@
       case (None, _) => n2
       case (_, None) => n1
       case (Some(s1), Some(s2)) => Some(s1.intersect(s2))
-    }*/
-
-<<<<<<< HEAD
-    override def compare(n1: N, n2: N): LatticeOrdering = (n1, n2) match {
-      case (None, None) => Equal
-      case (None, _) => Greater
-      case (_, None) => Less
-      case (Some(s1), Some(s2)) => (s1.subsetOf(s2), s2.subsetOf(s1)) match {
-        case (true, true) => Equal
-        case (true, false) => Less
-        case (false, true) => Greater
-        case (false, false) => Incomparable
-      }
-=======
+    }
+
     override def lessThanOrEqual(n1: N, n2: N): Boolean = (n1, n2) match {
       case (_, None) => true
       case (None, Some(_)) => false
       case (Some(s1), Some(s2)) => s1.subsetOf(s2)
->>>>>>> e08c1c3b
     }
 
     override def lessThanOrEqualList(l1: L, l2: L): Boolean = (l1, l2) match {
